--- conflicted
+++ resolved
@@ -64,11 +64,8 @@
         uses: actions/github-script@60a0d83039c74a4aee543508d2ffcb1c3799cdea # v7.0.1
         env:
           HEAD_REF: ${{ steps.prep.outputs.BRANCH }}
-<<<<<<< HEAD
-=======
           ACTION: ${{ inputs.action }}
           CHANNEL: ${{ inputs.channel }}
->>>>>>> dfb6bc36
         with:
           script: |
             const title = `chore(pre): ${process.env.ACTION} ${process.env.CHANNEL} channel`
