# Release Playbook (ADHD-friendly)

> **Visual learner?** See [RELEASES.mmd](./RELEASES.mmd) for a flowchart diagram.
> **CI/CD docs?** See [CI.md](./CI.md) for complete workflow documentation and branch protection strategy.

Quick rules
- Signed commits are optional (signature enforcement is off). Keep signing if you like.
- Pre-mode ON for prerelease channels (`next`, `beta`, `rc`); pre-mode OFF for canary snapshots.
- After any Changesets command that edits files, commit and push so CI matches npm.
- **Trusted Publishing (OIDC)** is the recommended auth method (no tokens needed after setup).
<<<<<<< HEAD
- Build before publish: `bun run build` (or let CI handle it).
=======
>>>>>>> 78be06ce

Pre-mode switch
- Enter pre-mode: `bunx changeset pre enter next` (or `beta`/`rc`).
- Exit pre-mode: `bunx changeset pre exit` (required before canary snapshots).
- Pre-mode ON: prerelease version/publish allowed; snapshots blocked.

Before you start (90 seconds)
- Auth check: `gh auth status`; `npm whoami`.
- CI auth: **Trusted Publishing (OIDC)** is preferred - no secrets needed once configured. Fallback: `NPM_TOKEN` secret.
- Clean branch: `git status --short --branch`.
- On the right branch? stay on your feature branch until stable release time.

Pre-publish checklist
- Build passes: `bun run build`
- Tests pass: `bun run test:ci`
- Lint clean: `bun run quality-check:ci`
- Check pending changesets: `bunx changeset status`
- Types valid: `bun run check:types` (attw)
- Package hygiene: `bun run check:publint`

Pick a path
- Fast canary (npm tag `canary`): follow “Canary”.
- Prerelease channel (`next`/`beta`/`rc`): follow “Prerelease”.
- Stable (`latest`): only when ready; see “Stable”.

Canary (quick experiment)
1) Exit pre-mode: `bunx changeset pre exit`
2) Publish canary: `bunx changeset version --snapshot canary && bunx changeset publish --tag canary`
3) Commit/push the version bumps; optionally re-enter pre-mode: `bunx changeset pre enter next`

Prerelease (next/beta/rc)
1) Enter pre-mode for the channel: `bunx changeset pre enter beta` (or `next`/`rc`)
2) Add changesets: `bunx changeset` (interactive) or `bunx changeset add`
3) Version bump: `bun run version:pre` or `bunx changeset version` (pre-mode auto-adds `-beta.0` suffix)
4) Commit and push: `git add . && git commit -m "chore: version packages" && git push --follow-tags`
5) Publish to npm with channel tag: `bun run publish:pre` or `bunx changeset publish --tag beta`
6) Stay in pre-mode until you need a canary or stable.

Stable release
1) Exit pre-mode: `bunx changeset pre exit`
2) Add changesets, then `bunx changeset version`
3) Publish to `latest`: `bunx changeset publish`

---

## Automation Workflows (GitHub Actions)

Three workflows handle releases. Pick based on your intent:

> **Why these workflows?** See [Additional Resources](#additional-resources) for comparisons of Changesets vs semantic-release vs release-it, and why the community prefers this approach.

### 1. Auto-Publish on Main (changesets-manage-publish.yml)

**When it runs**: Automatic on every push to `main` + manual trigger
**What it does**:
- If changesets exist → Opens/updates "Version Packages" PR
- If PR is merged → Auto-publishes to npm with provenance

**How to use**:
1. Create feature branch, add changesets: `bunx changeset`
2. Push and merge PR to `main`
3. Bot creates "Version Packages" PR automatically
4. Auto-merge enabled by `version-packages-auto-merge.yml` workflow
5. **If PR is stuck**: Required status checks may block merge (see [Troubleshooting](#troubleshooting))
6. Review and merge "Version Packages" PR (or manually merge if blocked)
7. Bot publishes to npm (uses OIDC trusted publishing)

**When to use**: Default workflow for stable releases. Fully automated after initial changeset.

**Notes**:
- Runs quality checks (`bun run quality-check:ci`) before versioning
- Uses Node 24 for npm 11.6+ (OIDC support)
- Skips publish if no NPM_TOKEN and OIDC not configured (safety guard)
- Companion workflow `version-packages-auto-merge.yml` enables auto-merge on bot PRs
- **Known limitation**: Bot PRs don't trigger required status check workflows - see [CI.md: Bot PR Problem](./CI.md#the-bot-pr-problem)

---

### 2. Manual Channel Release (channel-release.yml)

**When it runs**: Manual workflow_dispatch only
**What it does**: Three modes (version | publish | snapshot)
- **version**: Bump prerelease version (e.g., `1.0.0-next.0` → `1.0.0-next.1`)
- **publish**: Publish current version to channel tag (next/beta/rc)
- **snapshot**: Create and publish canary snapshot

**How to use**:

**Prerelease version bump**:
1. Actions → "Channel Release (manual)"
2. Channel: `next` (or beta/rc)
3. Intent: `version`
4. Run workflow → commits version bump to your branch

**Prerelease publish**:
1. Ensure pre-mode is active (`.changeset/pre.json` exists)
2. Actions → "Channel Release (manual)"
3. Channel: `next` (or beta/rc)
4. Intent: `publish`
5. Run workflow → publishes to npm with `--tag next`

**Canary snapshot**:
1. Actions → "Channel Release (manual)"
2. Channel: `canary`
3. Intent: `snapshot`
4. Run workflow → creates snapshot version (e.g., `0.0.0-canary-20241203`) and publishes

**When to use**:
- Prerelease testing (next/beta/rc channels)
- Quick canary builds for testing
- Manual control over timing

**Notes**:
- Validates pre-mode state before version/publish (fails if not in pre-mode)
- Runs quality checks + build before publish
- Uses OIDC trusted publishing (NPM_TOKEN fallback)

---

### 3. Manual Stable Release (release.yml)

**When it runs**: Manual workflow_dispatch only
**What it does**: Full release with quality checks
- Runs `quality-check:ci`
- Builds package
- Generates SBOM (Software Bill of Materials)
- Publishes to npm `latest` tag

**How to use**:
1. Exit pre-mode: `bunx changeset pre exit`
2. Actions → "Release"
3. Run workflow
4. Publishes to npm

**When to use**:
- Manual stable releases when you don't want auto-publish
- Initial setup testing
- Emergency releases

**Notes**:
- Currently manual-only to avoid accidental publish on initial main push
- Can be converted to automatic by changing trigger to `push: { branches: [main] }`

---

## Workflow Status (OIDC Trusted Publishing)

| Workflow | Trusted Publisher | Notes |
|----------|-------------------|-------|
| `channel-release.yml` | ✅ Configured | Manual channel releases (next/beta/rc/canary) |
| `changesets-manage-publish.yml` | ✅ Configured | Auto "Version Packages" PR + publish on merge |
| `release.yml` | ✅ Configured | Manual stable releases |
| `alpha-snapshot.yml` | ⏳ Add when needed | Daily alpha snapshots |

To add more workflows: npmjs.com → package Settings → Trusted Publisher → Add another connection.

---

Troubleshooting

> **See also**: [CI.md: Troubleshooting](./CI.md#troubleshooting) for CI/CD-specific issues.

- "npm ERR! code ENEEDAUTH" during channel release: confirm `NPM_TOKEN` (automation scope) is set in repo secrets; the Channel Release workflow now writes `~/.npmrc` and exports `NODE_AUTH_TOKEN`, but it will still fail if the token is missing/expired.
- “npm ERR! code E404 Not Found - PUT https://registry.npmjs.org/<pkg>”: usually means the token cannot create/publish that package name. Ensure the token belongs to an owner/maintainer for the package (or switch to a scoped name you own, e.g., `@nathanvale/chatline`).
- “Snapshot release is not allowed in pre mode”: exit pre-mode, rerun.
- “Commit must have verified signatures”: signatures are optional now; if re-enabled later, sign locally and push.
- “Checks pending” on automation PRs: run `bun run lint` and `bun run test:ci` locally before pushing.
- Quick status: `git status --short --branch`; auth: `gh auth status`, `npm whoami`.
- “PR checks never started” (automation PRs): push an empty commit to trigger PR workflows: `git commit --allow-empty -m "chore: trigger checks" && git push`.
- "Repo quality failed on .changeset/pre.json": format locally and push: `bunx biome format .changeset/pre.json` (or `npx biome format …`), then commit and push.
- "Version Packages" PR stuck (no status checks running): Bot PRs don't trigger workflows due to GitHub security. The `version-packages-auto-merge.yml` workflow enables auto-merge, but required status checks (`commitlint`, `lint`, `All checks passed`) still block the merge. **Solutions**: (1) Remove these checks from branch protection for bot PRs, (2) Manually approve: `gh pr review 51 --approve && gh pr merge 51 --squash`, or (3) Use a PAT with `workflow` scope instead of `GITHUB_TOKEN` in changesets-manage-publish.yml.

Suggested defaults
- Day-to-day: stay in `next` pre-mode; use `changeset version` + `changeset publish --tag next`.
- Fast experiment: exit pre-mode → canary → re-enter pre-mode.
- Keep this file updated if tags/commands change.

---

## npm Trusted Publishing (OIDC) Setup

**Why?** Eliminates security risks of long-lived tokens. No secrets to leak, rotate, or manage.

<<<<<<< HEAD
**Industry standard:** PyPI, RubyGems, npm all support OIDC. Classic tokens deprecated Dec 9, 2025. See [Trusted Publishing References](#trusted-publishing-references) for official docs and security best practices.

**How it works:** GitHub Actions sends a cryptographically-signed OIDC token to npm. npm verifies it's really your repo/workflow, then grants temporary publish access.

**Requirements:**
- **Node 24+** (critical: Node 22 ships npm 10.9.4 which gives 404s; Node 24 ships npm 11.6+ which works)
- GitHub-hosted runners (self-hosted not yet supported)
- Package must exist on npm before configuring OIDC
- `id-token: write` permission in workflow

**Note:** Classic tokens are deprecated. Existing classic tokens will be revoked **December 9, 2025**. Migrate to trusted publishing or granular access tokens.
=======
**How it works:** GitHub Actions sends a cryptographically-signed OIDC token to npm. npm verifies it's really your repo/workflow, then grants temporary publish access.

**Requirements:**
- Node 24+ (includes npm 11.6+ required for OIDC)
- GitHub-hosted runners (not self-hosted)
- Package must exist on npm before configuring OIDC
>>>>>>> 78be06ce

### Current status

| Workflow | Trusted Publisher | Notes |
|----------|-------------------|-------|
| `channel-release.yml` | ✅ Configured | Manual channel releases (next/beta/rc/canary) |
| `changesets-manage-publish.yml` | ⏳ Add when needed | Auto-publish on main merge |
| `release.yml` | ⏳ Add when needed | Manual stable releases |
| `alpha-snapshot.yml` | ⏳ Add when needed | Daily alpha snapshots |

To add more workflows: npmjs.com → package Settings → Trusted Publisher → Add another connection.

### First-time setup (bootstrap) ✅ DONE

1. **Create the package on npm** ✅:
   - Package `@nathanvale/chatline` created via local `npm publish --tag canary`
   - Bootstrap publish used NPM_TOKEN (one-time)

2. **Configure trusted publisher on npmjs.com** ✅:
   - Go to: [npmjs.com/package/@nathanvale/chatline/access](https://www.npmjs.com/package/@nathanvale/chatline/access)
   - Settings → Trusted Publisher section
   - Added GitHub Actions with:
     - **Owner:** `nathanvale`
     - **Repository:** `chatline`
     - **Workflow filename:** `channel-release.yml`
     - **Environment:** (blank)

3. **Delete NPM_TOKEN secret** (optional but recommended):
   - Once OIDC is verified working, remove the token from GitHub secrets
   - Workflows auto-detect OIDC and use it before falling back to tokens

### How workflows handle auth

Workflows now support both auth modes:
1. **OIDC (preferred):** Auto-detected when `id-token: write` permission is set and trusted publisher is configured
2. **NPM_TOKEN (fallback):** Used for bootstrap or if OIDC isn't configured

<<<<<<< HEAD
**Provenance is automatic:** With trusted publishing, npm CLI publishes provenance attestations by default. The `--provenance` flag is no longer needed.

=======
>>>>>>> 78be06ce
Check workflow logs for:
- `"No NPM_TOKEN; relying on OIDC trusted publishing."` → OIDC mode
- `"NPM_TOKEN detected; using token auth (fallback mode)."` → Token mode

### Troubleshooting OIDC

- "npm ERR! code ENEEDAUTH": OIDC not configured. Either add `NPM_TOKEN` secret or configure trusted publisher.
- "npm ERR! code E403 Forbidden": Workflow filename mismatch. Double-check exact filename including `.yml` extension.
- "npm ERR! code E404 Not Found": Package doesn't exist yet. Use token for first publish.

---

<<<<<<< HEAD
## Changeset Configuration (.changeset/config.json)

> **Why Changesets?** This tool is the community favorite for monorepos (used by Chakra UI, Remix, Astro, SvelteKit). See [Additional Resources](#additional-resources) for detailed comparisons.

Your current config:

```json
{
  "$schema": "https://unpkg.com/@changesets/config/schema.json",
  "access": "public",                    // Required for scoped packages (@nathanvale/chatline)
  "baseBranch": "main",                  // Target branch for version PRs
  "changelog": [
    "@changesets/changelog-github",      // Creates rich GitHub release notes
    { "repo": "nathanvale/chatline" }
  ],
  "commit": false,                       // Manual commits (not auto-commit)
  "packages": [".", "website"],          // Workspaces to version
  "fixed": [],                           // Packages that always version together
  "ignore": [],                          // Packages to exclude from versioning
  "linked": [],                          // Packages with related versions
  "updateInternalDependencies": "patch"  // Bump internal deps as patch versions
}
```

**Key settings explained**:

| Setting | Value | Why |
|---------|-------|-----|
| `access` | `"public"` | Scoped packages (`@nathanvale/*`) are private by default. This forces public. |
| `baseBranch` | `"main"` | Changesets targets this branch for version PRs. |
| `changelog` | GitHub integration | Auto-generates changelog with GitHub usernames, PR links, commit links. |
| `commit` | `false` | You manually commit version bumps (aligns with git safety workflow). |
| `packages` | `[".", "website"]` | Versions both root package and website workspace. |
| `updateInternalDependencies` | `"patch"` | When package A depends on package B, bump A's dep on B as patch. |

**When to modify**:
- **Add `fixed`**: If you want multiple packages to always have the same version (e.g., `["package-a", "package-b"]`)
- **Add `linked`**: If packages should increment together but can have different versions
- **Change `commit` to `true`**: If you want Changesets to auto-commit version bumps (not recommended with pre-commit hooks)
- **Add to `ignore`**: If you have packages that should never be versioned (e.g., private tooling)

**Testing config changes**:
1. Edit `.changeset/config.json`
2. Run `bunx changeset status` to verify it parses correctly
3. Test with `bunx changeset version --snapshot test` (dry-run)

---

=======
>>>>>>> 78be06ce
## Appendix (jargon quick-ref)

- Changesets: tool that tracks pending releases; creates version bumps and publishes to npm.
- Pre-mode: Changesets "prerelease" mode; tags versions with a channel (`next`/`beta`/`rc`), blocks snapshots.
- Canary: snapshot publish with `--snapshot canary` + `--tag canary`; fast, temporary pre-release for testing.
- Channel tags: npm dist-tags like `next`, `beta`, `rc`, `canary` (vs `latest`).
<<<<<<< HEAD
- `version --snapshot`: creates temporary snapshot versions (e.g., `0.0.0-canary-20241203`); use outside pre-mode.
- `version` (in pre-mode): creates prerelease versions with incrementing suffix (e.g., `1.0.0-beta.0`, `1.0.0-beta.1`).
=======
- `version:pre` vs `version`: prerelease vs regular version bump.
>>>>>>> 78be06ce
- `publish --tag <tag>`: publish to npm under a specific dist-tag; doesn't touch `latest` unless the tag is `latest`.
- Signed commits: commits cryptographically signed (GPG/SSH/trusted). Repo policy currently doesn't enforce signatures; enable if you want stronger provenance.
- Provenance: proof of where a build/release came from (who/what produced it). Stronger when commits are signed and CI is trusted.
- Dist-tag: npm label pointing to a version (e.g., `next`, `beta`, `rc`, `canary`, `latest`). Install picks the tag unless a version is specified.
- Snapshot: temporary version with a unique suffix (canary). Good for quick installs/tests; not intended as stable.
- **OIDC (OpenID Connect):** Industry-standard protocol for identity verification. GitHub Actions can prove its identity to npm without secrets.
<<<<<<< HEAD
- **Trusted Publishing:** npm feature that accepts publishes from verified CI/CD workflows using OIDC. No long-lived tokens needed.

### Trusted Publishing References

**Official Documentation**:
- [npm Trusted Publishing Docs](https://docs.npmjs.com/trusted-publishers/)
- [GitHub Changelog - npm trusted publishing GA](https://github.blog/changelog/2025-07-31-npm-trusted-publishing-with-oidc-is-generally-available/)
- [Socket.dev - npm Trusted Publishing](https://socket.dev/blog/npm-trusted-publishing)

**Security Best Practices**:
- [Snyk: Modern npm Package Best Practices 2025](https://snyk.io/blog/best-practices-create-modern-npm-package/)
- [OpenSSF: Trusted Publishers Standard](https://repos.openssf.org/trusted-publishers-for-all-package-repositories)

---

## Additional Resources

### Changesets vs Alternatives

**Why Changesets?**
- [Changesets vs Semantic Release - Brian Schiller](https://brianschiller.com/blog/2023/09/18/changesets-vs-semantic-release/)
  - State in files vs git tags
  - Easy to edit before release
  - Better for monorepos
- [Ultimate Guide to NPM Release Automation - Oleksii Popov](https://oleksiipopov.com/blog/npm-release-automation/)
  - Compares Semantic Release, Release Please, Changesets
  - Complete setup guides and workflows
- [Release Management for NX Monorepos - Hamza K](https://www.hamzak.xyz/blog-posts/release-management-for-nx-monorepos-semantic-release-vs-changesets-vs-release-it-)
  - Tool comparison for monorepo environments
  - Conventional commits vs changesets

**Tool Comparisons**:
- [npm-trends: changesets vs release-it vs semantic-release](https://npmtrends.com/changesets-vs-release-it-vs-semantic-release)
  - Download stats and popularity trends
- [Introducing Changesets - Liran Tal](https://lirantal.com/blog/introducing-changesets-simplify-project-versioning-with-semantic-releases)
  - Why projects migrate from semantic-release

### Monorepo & Workspace Management

**pnpm Workspaces** (if you migrate from Bun):
- [pnpm Workspaces Documentation](https://pnpm.io/workspaces)
  - Workspace protocol (`workspace:`)
  - Monorepo best practices
- [Exploring the Monorepo: Workspaces - Jon Lauridsen](https://dev.to/jonlauridsen/attempt-2-workspaces-npm-pnpm-336a)
  - Practical guide to pnpm workspaces

### Publishing Guides

**Modern npm Publishing**:
- [Publishing Your First NPM Package - Mir Mursalin](https://dev.to/mir_mursalin_ankur/publishing-your-first-npm-package-a-real-world-guide-that-actually-helps-4l4)
  - Updated for 2025 npm changes
  - Scoped packages, OIDC setup
- [Complete Guide to Publishing npm Package - Chan Meng](https://chanmeng666.medium.com/a-complete-guide-to-publishing-your-first-npm-package-466fbf919ee9)
  - Real-world example walkthrough
=======
- **Trusted Publishing:** npm feature that accepts publishes from verified CI/CD workflows using OIDC. No long-lived tokens needed.
>>>>>>> 78be06ce
<|MERGE_RESOLUTION|>--- conflicted
+++ resolved
@@ -1,17 +1,10 @@
 # Release Playbook (ADHD-friendly)
-
-> **Visual learner?** See [RELEASES.mmd](./RELEASES.mmd) for a flowchart diagram.
-> **CI/CD docs?** See [CI.md](./CI.md) for complete workflow documentation and branch protection strategy.
 
 Quick rules
 - Signed commits are optional (signature enforcement is off). Keep signing if you like.
 - Pre-mode ON for prerelease channels (`next`, `beta`, `rc`); pre-mode OFF for canary snapshots.
 - After any Changesets command that edits files, commit and push so CI matches npm.
 - **Trusted Publishing (OIDC)** is the recommended auth method (no tokens needed after setup).
-<<<<<<< HEAD
-- Build before publish: `bun run build` (or let CI handle it).
-=======
->>>>>>> 78be06ce
 
 Pre-mode switch
 - Enter pre-mode: `bunx changeset pre enter next` (or `beta`/`rc`).
@@ -23,14 +16,6 @@
 - CI auth: **Trusted Publishing (OIDC)** is preferred - no secrets needed once configured. Fallback: `NPM_TOKEN` secret.
 - Clean branch: `git status --short --branch`.
 - On the right branch? stay on your feature branch until stable release time.
-
-Pre-publish checklist
-- Build passes: `bun run build`
-- Tests pass: `bun run test:ci`
-- Lint clean: `bun run quality-check:ci`
-- Check pending changesets: `bunx changeset status`
-- Types valid: `bun run check:types` (attw)
-- Package hygiene: `bun run check:publint`
 
 Pick a path
 - Fast canary (npm tag `canary`): follow “Canary”.
@@ -44,148 +29,28 @@
 
 Prerelease (next/beta/rc)
 1) Enter pre-mode for the channel: `bunx changeset pre enter beta` (or `next`/`rc`)
-2) Add changesets: `bunx changeset` (interactive) or `bunx changeset add`
-3) Version bump: `bun run version:pre` or `bunx changeset version` (pre-mode auto-adds `-beta.0` suffix)
-4) Commit and push: `git add . && git commit -m "chore: version packages" && git push --follow-tags`
-5) Publish to npm with channel tag: `bun run publish:pre` or `bunx changeset publish --tag beta`
-6) Stay in pre-mode until you need a canary or stable.
+2) Add changesets.
+3) Version bump prerelease: `bunx changeset version:pre` (or `bunx changeset version`)
+4) Publish to npm with channel tag: `bunx changeset publish --tag beta` (or `next`/`rc`)
+5) Stay in pre-mode until you need a canary or stable.
 
 Stable release
 1) Exit pre-mode: `bunx changeset pre exit`
 2) Add changesets, then `bunx changeset version`
 3) Publish to `latest`: `bunx changeset publish`
 
----
-
-## Automation Workflows (GitHub Actions)
-
-Three workflows handle releases. Pick based on your intent:
-
-> **Why these workflows?** See [Additional Resources](#additional-resources) for comparisons of Changesets vs semantic-release vs release-it, and why the community prefers this approach.
-
-### 1. Auto-Publish on Main (changesets-manage-publish.yml)
-
-**When it runs**: Automatic on every push to `main` + manual trigger
-**What it does**:
-- If changesets exist → Opens/updates "Version Packages" PR
-- If PR is merged → Auto-publishes to npm with provenance
-
-**How to use**:
-1. Create feature branch, add changesets: `bunx changeset`
-2. Push and merge PR to `main`
-3. Bot creates "Version Packages" PR automatically
-4. Auto-merge enabled by `version-packages-auto-merge.yml` workflow
-5. **If PR is stuck**: Required status checks may block merge (see [Troubleshooting](#troubleshooting))
-6. Review and merge "Version Packages" PR (or manually merge if blocked)
-7. Bot publishes to npm (uses OIDC trusted publishing)
-
-**When to use**: Default workflow for stable releases. Fully automated after initial changeset.
-
-**Notes**:
-- Runs quality checks (`bun run quality-check:ci`) before versioning
-- Uses Node 24 for npm 11.6+ (OIDC support)
-- Skips publish if no NPM_TOKEN and OIDC not configured (safety guard)
-- Companion workflow `version-packages-auto-merge.yml` enables auto-merge on bot PRs
-- **Known limitation**: Bot PRs don't trigger required status check workflows - see [CI.md: Bot PR Problem](./CI.md#the-bot-pr-problem)
-
----
-
-### 2. Manual Channel Release (channel-release.yml)
-
-**When it runs**: Manual workflow_dispatch only
-**What it does**: Three modes (version | publish | snapshot)
-- **version**: Bump prerelease version (e.g., `1.0.0-next.0` → `1.0.0-next.1`)
-- **publish**: Publish current version to channel tag (next/beta/rc)
-- **snapshot**: Create and publish canary snapshot
-
-**How to use**:
-
-**Prerelease version bump**:
-1. Actions → "Channel Release (manual)"
-2. Channel: `next` (or beta/rc)
-3. Intent: `version`
-4. Run workflow → commits version bump to your branch
-
-**Prerelease publish**:
-1. Ensure pre-mode is active (`.changeset/pre.json` exists)
-2. Actions → "Channel Release (manual)"
-3. Channel: `next` (or beta/rc)
-4. Intent: `publish`
-5. Run workflow → publishes to npm with `--tag next`
-
-**Canary snapshot**:
-1. Actions → "Channel Release (manual)"
-2. Channel: `canary`
-3. Intent: `snapshot`
-4. Run workflow → creates snapshot version (e.g., `0.0.0-canary-20241203`) and publishes
-
-**When to use**:
-- Prerelease testing (next/beta/rc channels)
-- Quick canary builds for testing
-- Manual control over timing
-
-**Notes**:
-- Validates pre-mode state before version/publish (fails if not in pre-mode)
-- Runs quality checks + build before publish
-- Uses OIDC trusted publishing (NPM_TOKEN fallback)
-
----
-
-### 3. Manual Stable Release (release.yml)
-
-**When it runs**: Manual workflow_dispatch only
-**What it does**: Full release with quality checks
-- Runs `quality-check:ci`
-- Builds package
-- Generates SBOM (Software Bill of Materials)
-- Publishes to npm `latest` tag
-
-**How to use**:
-1. Exit pre-mode: `bunx changeset pre exit`
-2. Actions → "Release"
-3. Run workflow
-4. Publishes to npm
-
-**When to use**:
-- Manual stable releases when you don't want auto-publish
-- Initial setup testing
-- Emergency releases
-
-**Notes**:
-- Currently manual-only to avoid accidental publish on initial main push
-- Can be converted to automatic by changing trigger to `push: { branches: [main] }`
-
----
-
-## Workflow Status (OIDC Trusted Publishing)
-
-| Workflow | Trusted Publisher | Notes |
-|----------|-------------------|-------|
-| `channel-release.yml` | ✅ Configured | Manual channel releases (next/beta/rc/canary) |
-| `changesets-manage-publish.yml` | ✅ Configured | Auto "Version Packages" PR + publish on merge |
-| `release.yml` | ✅ Configured | Manual stable releases |
-| `alpha-snapshot.yml` | ⏳ Add when needed | Daily alpha snapshots |
-
-To add more workflows: npmjs.com → package Settings → Trusted Publisher → Add another connection.
-
----
-
 Troubleshooting
-
-> **See also**: [CI.md: Troubleshooting](./CI.md#troubleshooting) for CI/CD-specific issues.
-
-- "npm ERR! code ENEEDAUTH" during channel release: confirm `NPM_TOKEN` (automation scope) is set in repo secrets; the Channel Release workflow now writes `~/.npmrc` and exports `NODE_AUTH_TOKEN`, but it will still fail if the token is missing/expired.
+- “npm ERR! code ENEEDAUTH” during channel release: confirm `NPM_TOKEN` (automation scope) is set in repo secrets; the Channel Release workflow now writes `~/.npmrc` and exports `NODE_AUTH_TOKEN`, but it will still fail if the token is missing/expired.
 - “npm ERR! code E404 Not Found - PUT https://registry.npmjs.org/<pkg>”: usually means the token cannot create/publish that package name. Ensure the token belongs to an owner/maintainer for the package (or switch to a scoped name you own, e.g., `@nathanvale/chatline`).
 - “Snapshot release is not allowed in pre mode”: exit pre-mode, rerun.
 - “Commit must have verified signatures”: signatures are optional now; if re-enabled later, sign locally and push.
 - “Checks pending” on automation PRs: run `bun run lint` and `bun run test:ci` locally before pushing.
 - Quick status: `git status --short --branch`; auth: `gh auth status`, `npm whoami`.
 - “PR checks never started” (automation PRs): push an empty commit to trigger PR workflows: `git commit --allow-empty -m "chore: trigger checks" && git push`.
-- "Repo quality failed on .changeset/pre.json": format locally and push: `bunx biome format .changeset/pre.json` (or `npx biome format …`), then commit and push.
-- "Version Packages" PR stuck (no status checks running): Bot PRs don't trigger workflows due to GitHub security. The `version-packages-auto-merge.yml` workflow enables auto-merge, but required status checks (`commitlint`, `lint`, `All checks passed`) still block the merge. **Solutions**: (1) Remove these checks from branch protection for bot PRs, (2) Manually approve: `gh pr review 51 --approve && gh pr merge 51 --squash`, or (3) Use a PAT with `workflow` scope instead of `GITHUB_TOKEN` in changesets-manage-publish.yml.
+- “Repo quality failed on .changeset/pre.json”: format locally and push: `bunx biome format .changeset/pre.json` (or `npx biome format …`), then commit and push.
 
 Suggested defaults
-- Day-to-day: stay in `next` pre-mode; use `changeset version` + `changeset publish --tag next`.
+- Day-to-day: stay in `next` pre-mode; use `version:pre` + `publish --tag next`.
 - Fast experiment: exit pre-mode → canary → re-enter pre-mode.
 - Keep this file updated if tags/commands change.
 
@@ -195,26 +60,12 @@
 
 **Why?** Eliminates security risks of long-lived tokens. No secrets to leak, rotate, or manage.
 
-<<<<<<< HEAD
-**Industry standard:** PyPI, RubyGems, npm all support OIDC. Classic tokens deprecated Dec 9, 2025. See [Trusted Publishing References](#trusted-publishing-references) for official docs and security best practices.
-
-**How it works:** GitHub Actions sends a cryptographically-signed OIDC token to npm. npm verifies it's really your repo/workflow, then grants temporary publish access.
-
-**Requirements:**
-- **Node 24+** (critical: Node 22 ships npm 10.9.4 which gives 404s; Node 24 ships npm 11.6+ which works)
-- GitHub-hosted runners (self-hosted not yet supported)
-- Package must exist on npm before configuring OIDC
-- `id-token: write` permission in workflow
-
-**Note:** Classic tokens are deprecated. Existing classic tokens will be revoked **December 9, 2025**. Migrate to trusted publishing or granular access tokens.
-=======
 **How it works:** GitHub Actions sends a cryptographically-signed OIDC token to npm. npm verifies it's really your repo/workflow, then grants temporary publish access.
 
 **Requirements:**
 - Node 24+ (includes npm 11.6+ required for OIDC)
 - GitHub-hosted runners (not self-hosted)
 - Package must exist on npm before configuring OIDC
->>>>>>> 78be06ce
 
 ### Current status
 
@@ -252,11 +103,6 @@
 1. **OIDC (preferred):** Auto-detected when `id-token: write` permission is set and trusted publisher is configured
 2. **NPM_TOKEN (fallback):** Used for bootstrap or if OIDC isn't configured
 
-<<<<<<< HEAD
-**Provenance is automatic:** With trusted publishing, npm CLI publishes provenance attestations by default. The `--provenance` flag is no longer needed.
-
-=======
->>>>>>> 78be06ce
 Check workflow logs for:
 - `"No NPM_TOKEN; relying on OIDC trusted publishing."` → OIDC mode
 - `"NPM_TOKEN detected; using token auth (fallback mode)."` → Token mode
@@ -269,130 +115,17 @@
 
 ---
 
-<<<<<<< HEAD
-## Changeset Configuration (.changeset/config.json)
-
-> **Why Changesets?** This tool is the community favorite for monorepos (used by Chakra UI, Remix, Astro, SvelteKit). See [Additional Resources](#additional-resources) for detailed comparisons.
-
-Your current config:
-
-```json
-{
-  "$schema": "https://unpkg.com/@changesets/config/schema.json",
-  "access": "public",                    // Required for scoped packages (@nathanvale/chatline)
-  "baseBranch": "main",                  // Target branch for version PRs
-  "changelog": [
-    "@changesets/changelog-github",      // Creates rich GitHub release notes
-    { "repo": "nathanvale/chatline" }
-  ],
-  "commit": false,                       // Manual commits (not auto-commit)
-  "packages": [".", "website"],          // Workspaces to version
-  "fixed": [],                           // Packages that always version together
-  "ignore": [],                          // Packages to exclude from versioning
-  "linked": [],                          // Packages with related versions
-  "updateInternalDependencies": "patch"  // Bump internal deps as patch versions
-}
-```
-
-**Key settings explained**:
-
-| Setting | Value | Why |
-|---------|-------|-----|
-| `access` | `"public"` | Scoped packages (`@nathanvale/*`) are private by default. This forces public. |
-| `baseBranch` | `"main"` | Changesets targets this branch for version PRs. |
-| `changelog` | GitHub integration | Auto-generates changelog with GitHub usernames, PR links, commit links. |
-| `commit` | `false` | You manually commit version bumps (aligns with git safety workflow). |
-| `packages` | `[".", "website"]` | Versions both root package and website workspace. |
-| `updateInternalDependencies` | `"patch"` | When package A depends on package B, bump A's dep on B as patch. |
-
-**When to modify**:
-- **Add `fixed`**: If you want multiple packages to always have the same version (e.g., `["package-a", "package-b"]`)
-- **Add `linked`**: If packages should increment together but can have different versions
-- **Change `commit` to `true`**: If you want Changesets to auto-commit version bumps (not recommended with pre-commit hooks)
-- **Add to `ignore`**: If you have packages that should never be versioned (e.g., private tooling)
-
-**Testing config changes**:
-1. Edit `.changeset/config.json`
-2. Run `bunx changeset status` to verify it parses correctly
-3. Test with `bunx changeset version --snapshot test` (dry-run)
-
----
-
-=======
->>>>>>> 78be06ce
 ## Appendix (jargon quick-ref)
 
 - Changesets: tool that tracks pending releases; creates version bumps and publishes to npm.
 - Pre-mode: Changesets "prerelease" mode; tags versions with a channel (`next`/`beta`/`rc`), blocks snapshots.
 - Canary: snapshot publish with `--snapshot canary` + `--tag canary`; fast, temporary pre-release for testing.
 - Channel tags: npm dist-tags like `next`, `beta`, `rc`, `canary` (vs `latest`).
-<<<<<<< HEAD
-- `version --snapshot`: creates temporary snapshot versions (e.g., `0.0.0-canary-20241203`); use outside pre-mode.
-- `version` (in pre-mode): creates prerelease versions with incrementing suffix (e.g., `1.0.0-beta.0`, `1.0.0-beta.1`).
-=======
 - `version:pre` vs `version`: prerelease vs regular version bump.
->>>>>>> 78be06ce
 - `publish --tag <tag>`: publish to npm under a specific dist-tag; doesn't touch `latest` unless the tag is `latest`.
 - Signed commits: commits cryptographically signed (GPG/SSH/trusted). Repo policy currently doesn't enforce signatures; enable if you want stronger provenance.
 - Provenance: proof of where a build/release came from (who/what produced it). Stronger when commits are signed and CI is trusted.
 - Dist-tag: npm label pointing to a version (e.g., `next`, `beta`, `rc`, `canary`, `latest`). Install picks the tag unless a version is specified.
 - Snapshot: temporary version with a unique suffix (canary). Good for quick installs/tests; not intended as stable.
 - **OIDC (OpenID Connect):** Industry-standard protocol for identity verification. GitHub Actions can prove its identity to npm without secrets.
-<<<<<<< HEAD
-- **Trusted Publishing:** npm feature that accepts publishes from verified CI/CD workflows using OIDC. No long-lived tokens needed.
-
-### Trusted Publishing References
-
-**Official Documentation**:
-- [npm Trusted Publishing Docs](https://docs.npmjs.com/trusted-publishers/)
-- [GitHub Changelog - npm trusted publishing GA](https://github.blog/changelog/2025-07-31-npm-trusted-publishing-with-oidc-is-generally-available/)
-- [Socket.dev - npm Trusted Publishing](https://socket.dev/blog/npm-trusted-publishing)
-
-**Security Best Practices**:
-- [Snyk: Modern npm Package Best Practices 2025](https://snyk.io/blog/best-practices-create-modern-npm-package/)
-- [OpenSSF: Trusted Publishers Standard](https://repos.openssf.org/trusted-publishers-for-all-package-repositories)
-
----
-
-## Additional Resources
-
-### Changesets vs Alternatives
-
-**Why Changesets?**
-- [Changesets vs Semantic Release - Brian Schiller](https://brianschiller.com/blog/2023/09/18/changesets-vs-semantic-release/)
-  - State in files vs git tags
-  - Easy to edit before release
-  - Better for monorepos
-- [Ultimate Guide to NPM Release Automation - Oleksii Popov](https://oleksiipopov.com/blog/npm-release-automation/)
-  - Compares Semantic Release, Release Please, Changesets
-  - Complete setup guides and workflows
-- [Release Management for NX Monorepos - Hamza K](https://www.hamzak.xyz/blog-posts/release-management-for-nx-monorepos-semantic-release-vs-changesets-vs-release-it-)
-  - Tool comparison for monorepo environments
-  - Conventional commits vs changesets
-
-**Tool Comparisons**:
-- [npm-trends: changesets vs release-it vs semantic-release](https://npmtrends.com/changesets-vs-release-it-vs-semantic-release)
-  - Download stats and popularity trends
-- [Introducing Changesets - Liran Tal](https://lirantal.com/blog/introducing-changesets-simplify-project-versioning-with-semantic-releases)
-  - Why projects migrate from semantic-release
-
-### Monorepo & Workspace Management
-
-**pnpm Workspaces** (if you migrate from Bun):
-- [pnpm Workspaces Documentation](https://pnpm.io/workspaces)
-  - Workspace protocol (`workspace:`)
-  - Monorepo best practices
-- [Exploring the Monorepo: Workspaces - Jon Lauridsen](https://dev.to/jonlauridsen/attempt-2-workspaces-npm-pnpm-336a)
-  - Practical guide to pnpm workspaces
-
-### Publishing Guides
-
-**Modern npm Publishing**:
-- [Publishing Your First NPM Package - Mir Mursalin](https://dev.to/mir_mursalin_ankur/publishing-your-first-npm-package-a-real-world-guide-that-actually-helps-4l4)
-  - Updated for 2025 npm changes
-  - Scoped packages, OIDC setup
-- [Complete Guide to Publishing npm Package - Chan Meng](https://chanmeng666.medium.com/a-complete-guide-to-publishing-your-first-npm-package-466fbf919ee9)
-  - Real-world example walkthrough
-=======
-- **Trusted Publishing:** npm feature that accepts publishes from verified CI/CD workflows using OIDC. No long-lived tokens needed.
->>>>>>> 78be06ce
+- **Trusted Publishing:** npm feature that accepts publishes from verified CI/CD workflows using OIDC. No long-lived tokens needed.